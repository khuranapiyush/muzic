--- conflicted
+++ resolved
@@ -27,18 +27,13 @@
 		4118406C2DBF61090042A39D /* StoreKitTestCertificate.cer */ = {isa = PBXFileReference; lastKnownFileType = file; path = StoreKitTestCertificate.cer; sourceTree = "<group>"; };
 		41CF53342DB67DFE00125963 /* StoreKit.framework */ = {isa = PBXFileReference; lastKnownFileType = wrapper.framework; name = StoreKit.framework; path = System/Library/Frameworks/StoreKit.framework; sourceTree = SDKROOT; };
 		41CF53362DB67E7000125963 /* muzic.entitlements */ = {isa = PBXFileReference; lastKnownFileType = text.plist.entitlements; name = muzic.entitlements; path = muzic/muzic.entitlements; sourceTree = "<group>"; };
-<<<<<<< HEAD
 		5151DBFCB402BB18582E73FE /* Pods-muzic.release.xcconfig */ = {isa = PBXFileReference; includeInIndex = 1; lastKnownFileType = text.xcconfig; name = "Pods-muzic.release.xcconfig"; path = "Target Support Files/Pods-muzic/Pods-muzic.release.xcconfig"; sourceTree = "<group>"; };
+		6B5480039F1B62B3D34612D5 /* Pods-muzic.release.xcconfig */ = {isa = PBXFileReference; includeInIndex = 1; lastKnownFileType = text.xcconfig; name = "Pods-muzic.release.xcconfig"; path = "Target Support Files/Pods-muzic/Pods-muzic.release.xcconfig"; sourceTree = "<group>"; };
 		70535783176B90A6C07103BC /* Pods-muzic.debug.xcconfig */ = {isa = PBXFileReference; includeInIndex = 1; lastKnownFileType = text.xcconfig; name = "Pods-muzic.debug.xcconfig"; path = "Target Support Files/Pods-muzic/Pods-muzic.debug.xcconfig"; sourceTree = "<group>"; };
 		761780EC2CA45674006654EE /* AppDelegate.swift */ = {isa = PBXFileReference; lastKnownFileType = sourcecode.swift; name = AppDelegate.swift; path = muzic/AppDelegate.swift; sourceTree = "<group>"; };
 		81AB9BB72411601600AC10FF /* LaunchScreen.storyboard */ = {isa = PBXFileReference; fileEncoding = 4; lastKnownFileType = file.storyboard; name = LaunchScreen.storyboard; path = muzic/LaunchScreen.storyboard; sourceTree = "<group>"; };
 		B043230AEA9F0D75DEBF0CE2 /* libPods-muzic.a */ = {isa = PBXFileReference; explicitFileType = archive.ar; includeInIndex = 0; path = "libPods-muzic.a"; sourceTree = BUILT_PRODUCTS_DIR; };
-=======
-		6B5480039F1B62B3D34612D5 /* Pods-muzic.release.xcconfig */ = {isa = PBXFileReference; includeInIndex = 1; lastKnownFileType = text.xcconfig; name = "Pods-muzic.release.xcconfig"; path = "Target Support Files/Pods-muzic/Pods-muzic.release.xcconfig"; sourceTree = "<group>"; };
-		761780EC2CA45674006654EE /* AppDelegate.swift */ = {isa = PBXFileReference; lastKnownFileType = sourcecode.swift; name = AppDelegate.swift; path = muzic/AppDelegate.swift; sourceTree = "<group>"; };
-		81AB9BB72411601600AC10FF /* LaunchScreen.storyboard */ = {isa = PBXFileReference; fileEncoding = 4; lastKnownFileType = file.storyboard; name = LaunchScreen.storyboard; path = muzic/LaunchScreen.storyboard; sourceTree = "<group>"; };
 		BEC936CA487E6C3EFA2D6338 /* Pods-muzic.debug.xcconfig */ = {isa = PBXFileReference; includeInIndex = 1; lastKnownFileType = text.xcconfig; name = "Pods-muzic.debug.xcconfig"; path = "Target Support Files/Pods-muzic/Pods-muzic.debug.xcconfig"; sourceTree = "<group>"; };
->>>>>>> 7a58361b
 		ED297162215061F000B7C4FE /* JavaScriptCore.framework */ = {isa = PBXFileReference; lastKnownFileType = wrapper.framework; name = JavaScriptCore.framework; path = System/Library/Frameworks/JavaScriptCore.framework; sourceTree = SDKROOT; };
 		F0350A6F7840E3A0C9BC48C7 /* libPods-muzic.a */ = {isa = PBXFileReference; explicitFileType = archive.ar; includeInIndex = 0; path = "libPods-muzic.a"; sourceTree = BUILT_PRODUCTS_DIR; };
 /* End PBXFileReference section */
@@ -49,11 +44,8 @@
 			buildActionMask = 2147483647;
 			files = (
 				41CF53352DB67DFE00125963 /* StoreKit.framework in Frameworks */,
-<<<<<<< HEAD
 				12F779ECA4AC2FC74826D2EA /* libPods-muzic.a in Frameworks */,
-=======
 				E8A021D554EE5D7B7E077F9A /* libPods-muzic.a in Frameworks */,
->>>>>>> 7a58361b
 			);
 			runOnlyForDeploymentPostprocessing = 0;
 		};
@@ -78,11 +70,8 @@
 			children = (
 				41CF53342DB67DFE00125963 /* StoreKit.framework */,
 				ED297162215061F000B7C4FE /* JavaScriptCore.framework */,
-<<<<<<< HEAD
 				B043230AEA9F0D75DEBF0CE2 /* libPods-muzic.a */,
-=======
 				F0350A6F7840E3A0C9BC48C7 /* libPods-muzic.a */,
->>>>>>> 7a58361b
 			);
 			name = Frameworks;
 			sourceTree = "<group>";
@@ -121,13 +110,10 @@
 		BBD78D7AC51CEA395F1C20DB /* Pods */ = {
 			isa = PBXGroup;
 			children = (
-<<<<<<< HEAD
 				70535783176B90A6C07103BC /* Pods-muzic.debug.xcconfig */,
 				5151DBFCB402BB18582E73FE /* Pods-muzic.release.xcconfig */,
-=======
 				BEC936CA487E6C3EFA2D6338 /* Pods-muzic.debug.xcconfig */,
 				6B5480039F1B62B3D34612D5 /* Pods-muzic.release.xcconfig */,
->>>>>>> 7a58361b
 			);
 			path = Pods;
 			sourceTree = "<group>";
@@ -139,23 +125,14 @@
 			isa = PBXNativeTarget;
 			buildConfigurationList = 13B07F931A680F5B00A75B9A /* Build configuration list for PBXNativeTarget "muzic" */;
 			buildPhases = (
-<<<<<<< HEAD
 				766351A9FC9ADB17C681EE8F /* [CP] Check Pods Manifest.lock */,
-=======
-				E17FE8812B64B54017FA8CEF /* [CP] Check Pods Manifest.lock */,
->>>>>>> 7a58361b
 				13B07F871A680F5B00A75B9A /* Sources */,
 				13B07F8C1A680F5B00A75B9A /* Frameworks */,
 				13B07F8E1A680F5B00A75B9A /* Resources */,
 				00DD1BFF1BD5951E006B06BC /* Bundle React Native code and images */,
-<<<<<<< HEAD
 				74245A784F2DAE2809DB50E5 /* [CP] Embed Pods Frameworks */,
 				18A0261E1A739193D5841BF7 /* [CP] Copy Pods Resources */,
 				4C40C46B0FB115CF8EE20239 /* [CP-User] [RNFB] Core Configuration */,
-=======
-				BD0E5F26172A34968A725492 /* [CP] Embed Pods Frameworks */,
-				BE62BA6795D6ECB8FE5FC8D6 /* [CP] Copy Pods Resources */,
->>>>>>> 7a58361b
 			);
 			buildRules = (
 			);
@@ -229,10 +206,37 @@
 			shellPath = /bin/sh;
 			shellScript = "set -e\n\nWITH_ENVIRONMENT=\"$REACT_NATIVE_PATH/scripts/xcode/with-environment.sh\"\nREACT_NATIVE_XCODE=\"$REACT_NATIVE_PATH/scripts/react-native-xcode.sh\"\n\n/bin/sh -c \"$WITH_ENVIRONMENT $REACT_NATIVE_XCODE\"\n";
 		};
-<<<<<<< HEAD
 		18A0261E1A739193D5841BF7 /* [CP] Copy Pods Resources */ = {
-=======
-		BD0E5F26172A34968A725492 /* [CP] Embed Pods Frameworks */ = {
+			isa = PBXShellScriptBuildPhase;
+			buildActionMask = 2147483647;
+			files = (
+			);
+			inputFileListPaths = (
+				"${PODS_ROOT}/Target Support Files/Pods-muzic/Pods-muzic-resources-${CONFIGURATION}-input-files.xcfilelist",
+			);
+			name = "[CP] Copy Pods Resources";
+			outputFileListPaths = (
+				"${PODS_ROOT}/Target Support Files/Pods-muzic/Pods-muzic-resources-${CONFIGURATION}-output-files.xcfilelist",
+			);
+			runOnlyForDeploymentPostprocessing = 0;
+			shellPath = /bin/sh;
+			shellScript = "\"${PODS_ROOT}/Target Support Files/Pods-muzic/Pods-muzic-resources.sh\"\n";
+			showEnvVarsInLog = 0;
+		};
+		4C40C46B0FB115CF8EE20239 /* [CP-User] [RNFB] Core Configuration */ = {
+			isa = PBXShellScriptBuildPhase;
+			buildActionMask = 2147483647;
+			files = (
+			);
+			inputPaths = (
+				"$(BUILT_PRODUCTS_DIR)/$(INFOPLIST_PATH)",
+			);
+			name = "[CP-User] [RNFB] Core Configuration";
+			runOnlyForDeploymentPostprocessing = 0;
+			shellPath = /bin/sh;
+			shellScript = "#!/usr/bin/env bash\n#\n# Copyright (c) 2016-present Invertase Limited & Contributors\n#\n# Licensed under the Apache License, Version 2.0 (the \"License\");\n# you may not use this library except in compliance with the License.\n# You may obtain a copy of the License at\n#\n#   http://www.apache.org/licenses/LICENSE-2.0\n#\n# Unless required by applicable law or agreed to in writing, software\n# distributed under the License is distributed on an \"AS IS\" BASIS,\n# WITHOUT WARRANTIES OR CONDITIONS OF ANY KIND, either express or implied.\n# See the License for the specific language governing permissions and\n# limitations under the License.\n#\n\n##########################################################################\n##########################################################################\n#\n#  NOTE THAT IF YOU CHANGE THIS FILE YOU MUST RUN pod install AFTERWARDS\n#\n#  This file is installed as an Xcode build script in the project file\n#  by cocoapods, and you will not see your changes until you pod install\n#\n##########################################################################\n##########################################################################\n\nset -e\n\n_MAX_LOOKUPS=2;\n_SEARCH_RESULT=''\n_RN_ROOT_EXISTS=''\n_CURRENT_LOOKUPS=1\n_JSON_ROOT=\"'react-native'\"\n_JSON_FILE_NAME='firebase.json'\n_JSON_OUTPUT_BASE64='e30=' # { }\n_CURRENT_SEARCH_DIR=${PROJECT_DIR}\n_PLIST_BUDDY=/usr/libexec/PlistBuddy\n_TARGET_PLIST=\"${BUILT_PRODUCTS_DIR}/${INFOPLIST_PATH}\"\n_DSYM_PLIST=\"${DWARF_DSYM_FOLDER_PATH}/${DWARF_DSYM_FILE_NAME}/Contents/Info.plist\"\n\n# plist arrays\n_PLIST_ENTRY_KEYS=()\n_PLIST_ENTRY_TYPES=()\n_PLIST_ENTRY_VALUES=()\n\nfunction setPlistValue {\n  echo \"info:      setting plist entry '$1' of type '$2' in file '$4'\"\n  ${_PLIST_BUDDY} -c \"Add :$1 $2 '$3'\" $4 || echo \"info:      '$1' already exists\"\n}\n\nfunction getFirebaseJsonKeyValue () {\n  if [[ ${_RN_ROOT_EXISTS} ]]; then\n    ruby -Ku -e \"require 'rubygems';require 'json'; output=JSON.parse('$1'); puts output[$_JSON_ROOT]['$2']\"\n  else\n    echo \"\"\n  fi;\n}\n\nfunction jsonBoolToYesNo () {\n  if [[ $1 == \"false\" ]]; then\n    echo \"NO\"\n  elif [[ $1 == \"true\" ]]; then\n    echo \"YES\"\n  else echo \"NO\"\n  fi\n}\n\necho \"info: -> RNFB build script started\"\necho \"info: 1) Locating ${_JSON_FILE_NAME} file:\"\n\nif [[ -z ${_CURRENT_SEARCH_DIR} ]]; then\n  _CURRENT_SEARCH_DIR=$(pwd)\nfi;\n\nwhile true; do\n  _CURRENT_SEARCH_DIR=$(dirname \"$_CURRENT_SEARCH_DIR\")\n  if [[ \"$_CURRENT_SEARCH_DIR\" == \"/\" ]] || [[ ${_CURRENT_LOOKUPS} -gt ${_MAX_LOOKUPS} ]]; then break; fi;\n  echo \"info:      ($_CURRENT_LOOKUPS of $_MAX_LOOKUPS) Searching in '$_CURRENT_SEARCH_DIR' for a ${_JSON_FILE_NAME} file.\"\n  _SEARCH_RESULT=$(find \"$_CURRENT_SEARCH_DIR\" -maxdepth 2 -name ${_JSON_FILE_NAME} -print | /usr/bin/head -n 1)\n  if [[ ${_SEARCH_RESULT} ]]; then\n    echo \"info:      ${_JSON_FILE_NAME} found at $_SEARCH_RESULT\"\n    break;\n  fi;\n  _CURRENT_LOOKUPS=$((_CURRENT_LOOKUPS+1))\ndone\n\nif [[ ${_SEARCH_RESULT} ]]; then\n  _JSON_OUTPUT_RAW=$(cat \"${_SEARCH_RESULT}\")\n  _RN_ROOT_EXISTS=$(ruby -Ku -e \"require 'rubygems';require 'json'; output=JSON.parse('$_JSON_OUTPUT_RAW'); puts output[$_JSON_ROOT]\" || echo '')\n\n  if [[ ${_RN_ROOT_EXISTS} ]]; then\n    if ! python3 --version >/dev/null 2>&1; then echo \"python3 not found, firebase.json file processing error.\" && exit 1; fi\n    _JSON_OUTPUT_BASE64=$(python3 -c 'import json,sys,base64;print(base64.b64encode(bytes(json.dumps(json.loads(open('\"'${_SEARCH_RESULT}'\"', '\"'rb'\"').read())['${_JSON_ROOT}']), '\"'utf-8'\"')).decode())' || echo \"e30=\")\n  fi\n\n  _PLIST_ENTRY_KEYS+=(\"firebase_json_raw\")\n  _PLIST_ENTRY_TYPES+=(\"string\")\n  _PLIST_ENTRY_VALUES+=(\"$_JSON_OUTPUT_BASE64\")\n\n  # config.app_data_collection_default_enabled\n  _APP_DATA_COLLECTION_ENABLED=$(getFirebaseJsonKeyValue \"$_JSON_OUTPUT_RAW\" \"app_data_collection_default_enabled\")\n  if [[ $_APP_DATA_COLLECTION_ENABLED ]]; then\n    _PLIST_ENTRY_KEYS+=(\"FirebaseDataCollectionDefaultEnabled\")\n    _PLIST_ENTRY_TYPES+=(\"bool\")\n    _PLIST_ENTRY_VALUES+=(\"$(jsonBoolToYesNo \"$_APP_DATA_COLLECTION_ENABLED\")\")\n  fi\n\n  # config.analytics_auto_collection_enabled\n  _ANALYTICS_AUTO_COLLECTION=$(getFirebaseJsonKeyValue \"$_JSON_OUTPUT_RAW\" \"analytics_auto_collection_enabled\")\n  if [[ $_ANALYTICS_AUTO_COLLECTION ]]; then\n    _PLIST_ENTRY_KEYS+=(\"FIREBASE_ANALYTICS_COLLECTION_ENABLED\")\n    _PLIST_ENTRY_TYPES+=(\"bool\")\n    _PLIST_ENTRY_VALUES+=(\"$(jsonBoolToYesNo \"$_ANALYTICS_AUTO_COLLECTION\")\")\n  fi\n\n  # config.analytics_collection_deactivated\n  _ANALYTICS_DEACTIVATED=$(getFirebaseJsonKeyValue \"$_JSON_OUTPUT_RAW\" \"analytics_collection_deactivated\")\n  if [[ $_ANALYTICS_DEACTIVATED ]]; then\n    _PLIST_ENTRY_KEYS+=(\"FIREBASE_ANALYTICS_COLLECTION_DEACTIVATED\")\n    _PLIST_ENTRY_TYPES+=(\"bool\")\n    _PLIST_ENTRY_VALUES+=(\"$(jsonBoolToYesNo \"$_ANALYTICS_DEACTIVATED\")\")\n  fi\n\n  # config.analytics_idfv_collection_enabled\n  _ANALYTICS_IDFV_COLLECTION=$(getFirebaseJsonKeyValue \"$_JSON_OUTPUT_RAW\" \"analytics_idfv_collection_enabled\")\n  if [[ $_ANALYTICS_IDFV_COLLECTION ]]; then\n    _PLIST_ENTRY_KEYS+=(\"GOOGLE_ANALYTICS_IDFV_COLLECTION_ENABLED\")\n    _PLIST_ENTRY_TYPES+=(\"bool\")\n    _PLIST_ENTRY_VALUES+=(\"$(jsonBoolToYesNo \"$_ANALYTICS_IDFV_COLLECTION\")\")\n  fi\n\n  # config.analytics_default_allow_analytics_storage\n  _ANALYTICS_STORAGE=$(getFirebaseJsonKeyValue \"$_JSON_OUTPUT_RAW\" \"analytics_default_allow_analytics_storage\")\n  if [[ $_ANALYTICS_STORAGE ]]; then\n    _PLIST_ENTRY_KEYS+=(\"GOOGLE_ANALYTICS_DEFAULT_ALLOW_ANALYTICS_STORAGE\")\n    _PLIST_ENTRY_TYPES+=(\"bool\")\n    _PLIST_ENTRY_VALUES+=(\"$(jsonBoolToYesNo \"$_ANALYTICS_STORAGE\")\")\n  fi\n\n  # config.analytics_default_allow_ad_storage\n  _ANALYTICS_AD_STORAGE=$(getFirebaseJsonKeyValue \"$_JSON_OUTPUT_RAW\" \"analytics_default_allow_ad_storage\")\n  if [[ $_ANALYTICS_AD_STORAGE ]]; then\n    _PLIST_ENTRY_KEYS+=(\"GOOGLE_ANALYTICS_DEFAULT_ALLOW_AD_STORAGE\")\n    _PLIST_ENTRY_TYPES+=(\"bool\")\n    _PLIST_ENTRY_VALUES+=(\"$(jsonBoolToYesNo \"$_ANALYTICS_AD_STORAGE\")\")\n  fi\n\n  # config.analytics_default_allow_ad_user_data\n  _ANALYTICS_AD_USER_DATA=$(getFirebaseJsonKeyValue \"$_JSON_OUTPUT_RAW\" \"analytics_default_allow_ad_user_data\")\n  if [[ $_ANALYTICS_AD_USER_DATA ]]; then\n    _PLIST_ENTRY_KEYS+=(\"GOOGLE_ANALYTICS_DEFAULT_ALLOW_AD_USER_DATA\")\n    _PLIST_ENTRY_TYPES+=(\"bool\")\n    _PLIST_ENTRY_VALUES+=(\"$(jsonBoolToYesNo \"$_ANALYTICS_AD_USER_DATA\")\")\n  fi\n\n  # config.analytics_default_allow_ad_personalization_signals\n  _ANALYTICS_PERSONALIZATION=$(getFirebaseJsonKeyValue \"$_JSON_OUTPUT_RAW\" \"analytics_default_allow_ad_personalization_signals\")\n  if [[ $_ANALYTICS_PERSONALIZATION ]]; then\n    _PLIST_ENTRY_KEYS+=(\"GOOGLE_ANALYTICS_DEFAULT_ALLOW_AD_PERSONALIZATION_SIGNALS\")\n    _PLIST_ENTRY_TYPES+=(\"bool\")\n    _PLIST_ENTRY_VALUES+=(\"$(jsonBoolToYesNo \"$_ANALYTICS_PERSONALIZATION\")\")\n  fi\n\n  # config.analytics_registration_with_ad_network_enabled\n  _ANALYTICS_REGISTRATION_WITH_AD_NETWORK=$(getFirebaseJsonKeyValue \"$_JSON_OUTPUT_RAW\" \"google_analytics_registration_with_ad_network_enabled\")\n  if [[ $_ANALYTICS_REGISTRATION_WITH_AD_NETWORK ]]; then\n    _PLIST_ENTRY_KEYS+=(\"GOOGLE_ANALYTICS_REGISTRATION_WITH_AD_NETWORK_ENABLED\")\n    _PLIST_ENTRY_TYPES+=(\"bool\")\n    _PLIST_ENTRY_VALUES+=(\"$(jsonBoolToYesNo \"$_ANALYTICS_REGISTRATION_WITH_AD_NETWORK\")\")\n  fi\n\n  # config.google_analytics_automatic_screen_reporting_enabled\n  _ANALYTICS_AUTO_SCREEN_REPORTING=$(getFirebaseJsonKeyValue \"$_JSON_OUTPUT_RAW\" \"google_analytics_automatic_screen_reporting_enabled\")\n  if [[ $_ANALYTICS_AUTO_SCREEN_REPORTING ]]; then\n    _PLIST_ENTRY_KEYS+=(\"FirebaseAutomaticScreenReportingEnabled\")\n    _PLIST_ENTRY_TYPES+=(\"bool\")\n    _PLIST_ENTRY_VALUES+=(\"$(jsonBoolToYesNo \"$_ANALYTICS_AUTO_SCREEN_REPORTING\")\")\n  fi\n\n  # config.perf_auto_collection_enabled\n  _PERF_AUTO_COLLECTION=$(getFirebaseJsonKeyValue \"$_JSON_OUTPUT_RAW\" \"perf_auto_collection_enabled\")\n  if [[ $_PERF_AUTO_COLLECTION ]]; then\n    _PLIST_ENTRY_KEYS+=(\"firebase_performance_collection_enabled\")\n    _PLIST_ENTRY_TYPES+=(\"bool\")\n    _PLIST_ENTRY_VALUES+=(\"$(jsonBoolToYesNo \"$_PERF_AUTO_COLLECTION\")\")\n  fi\n\n  # config.perf_collection_deactivated\n  _PERF_DEACTIVATED=$(getFirebaseJsonKeyValue \"$_JSON_OUTPUT_RAW\" \"perf_collection_deactivated\")\n  if [[ $_PERF_DEACTIVATED ]]; then\n    _PLIST_ENTRY_KEYS+=(\"firebase_performance_collection_deactivated\")\n    _PLIST_ENTRY_TYPES+=(\"bool\")\n    _PLIST_ENTRY_VALUES+=(\"$(jsonBoolToYesNo \"$_PERF_DEACTIVATED\")\")\n  fi\n\n  # config.messaging_auto_init_enabled\n  _MESSAGING_AUTO_INIT=$(getFirebaseJsonKeyValue \"$_JSON_OUTPUT_RAW\" \"messaging_auto_init_enabled\")\n  if [[ $_MESSAGING_AUTO_INIT ]]; then\n    _PLIST_ENTRY_KEYS+=(\"FirebaseMessagingAutoInitEnabled\")\n    _PLIST_ENTRY_TYPES+=(\"bool\")\n    _PLIST_ENTRY_VALUES+=(\"$(jsonBoolToYesNo \"$_MESSAGING_AUTO_INIT\")\")\n  fi\n\n  # config.in_app_messaging_auto_colllection_enabled\n  _FIAM_AUTO_INIT=$(getFirebaseJsonKeyValue \"$_JSON_OUTPUT_RAW\" \"in_app_messaging_auto_collection_enabled\")\n  if [[ $_FIAM_AUTO_INIT ]]; then\n    _PLIST_ENTRY_KEYS+=(\"FirebaseInAppMessagingAutomaticDataCollectionEnabled\")\n    _PLIST_ENTRY_TYPES+=(\"bool\")\n    _PLIST_ENTRY_VALUES+=(\"$(jsonBoolToYesNo \"$_FIAM_AUTO_INIT\")\")\n  fi\n\n  # config.app_check_token_auto_refresh\n  _APP_CHECK_TOKEN_AUTO_REFRESH=$(getFirebaseJsonKeyValue \"$_JSON_OUTPUT_RAW\" \"app_check_token_auto_refresh\")\n  if [[ $_APP_CHECK_TOKEN_AUTO_REFRESH ]]; then\n    _PLIST_ENTRY_KEYS+=(\"FirebaseAppCheckTokenAutoRefreshEnabled\")\n    _PLIST_ENTRY_TYPES+=(\"bool\")\n    _PLIST_ENTRY_VALUES+=(\"$(jsonBoolToYesNo \"$_APP_CHECK_TOKEN_AUTO_REFRESH\")\")\n  fi\n\n  # config.crashlytics_disable_auto_disabler - undocumented for now - mainly for debugging, document if becomes useful\n  _CRASHLYTICS_AUTO_DISABLE_ENABLED=$(getFirebaseJsonKeyValue \"$_JSON_OUTPUT_RAW\" \"crashlytics_disable_auto_disabler\")\n  if [[ $_CRASHLYTICS_AUTO_DISABLE_ENABLED == \"true\" ]]; then\n    echo \"Disabled Crashlytics auto disabler.\" # do nothing\n  else\n    _PLIST_ENTRY_KEYS+=(\"FirebaseCrashlyticsCollectionEnabled\")\n    _PLIST_ENTRY_TYPES+=(\"bool\")\n    _PLIST_ENTRY_VALUES+=(\"NO\")\n  fi\nelse\n  _PLIST_ENTRY_KEYS+=(\"firebase_json_raw\")\n  _PLIST_ENTRY_TYPES+=(\"string\")\n  _PLIST_ENTRY_VALUES+=(\"$_JSON_OUTPUT_BASE64\")\n  echo \"warning:   A firebase.json file was not found, whilst this file is optional it is recommended to include it to configure firebase services in React Native Firebase.\"\nfi;\n\necho \"info: 2) Injecting Info.plist entries: \"\n\n# Log out the keys we're adding\nfor i in \"${!_PLIST_ENTRY_KEYS[@]}\"; do\n  echo \"    ->  $i) ${_PLIST_ENTRY_KEYS[$i]}\" \"${_PLIST_ENTRY_TYPES[$i]}\" \"${_PLIST_ENTRY_VALUES[$i]}\"\ndone\n\nfor plist in \"${_TARGET_PLIST}\" \"${_DSYM_PLIST}\" ; do\n  if [[ -f \"${plist}\" ]]; then\n\n    # paths with spaces break the call to setPlistValue. temporarily modify\n    # the shell internal field separator variable (IFS), which normally\n    # includes spaces, to consist only of line breaks\n    oldifs=$IFS\n    IFS=\"\n\"\n\n    for i in \"${!_PLIST_ENTRY_KEYS[@]}\"; do\n      setPlistValue \"${_PLIST_ENTRY_KEYS[$i]}\" \"${_PLIST_ENTRY_TYPES[$i]}\" \"${_PLIST_ENTRY_VALUES[$i]}\" \"${plist}\"\n    done\n\n    # restore the original internal field separator value\n    IFS=$oldifs\n  else\n    echo \"warning:   A Info.plist build output file was not found (${plist})\"\n  fi\ndone\n\necho \"info: <- RNFB build script finished\"\n";
+		};
+		74245A784F2DAE2809DB50E5 /* [CP] Embed Pods Frameworks */ = {
 			isa = PBXShellScriptBuildPhase;
 			buildActionMask = 2147483647;
 			files = (
@@ -249,59 +253,6 @@
 			shellScript = "\"${PODS_ROOT}/Target Support Files/Pods-muzic/Pods-muzic-frameworks.sh\"\n";
 			showEnvVarsInLog = 0;
 		};
-		BE62BA6795D6ECB8FE5FC8D6 /* [CP] Copy Pods Resources */ = {
->>>>>>> 7a58361b
-			isa = PBXShellScriptBuildPhase;
-			buildActionMask = 2147483647;
-			files = (
-			);
-			inputFileListPaths = (
-				"${PODS_ROOT}/Target Support Files/Pods-muzic/Pods-muzic-resources-${CONFIGURATION}-input-files.xcfilelist",
-			);
-			name = "[CP] Copy Pods Resources";
-			outputFileListPaths = (
-				"${PODS_ROOT}/Target Support Files/Pods-muzic/Pods-muzic-resources-${CONFIGURATION}-output-files.xcfilelist",
-			);
-			runOnlyForDeploymentPostprocessing = 0;
-			shellPath = /bin/sh;
-			shellScript = "\"${PODS_ROOT}/Target Support Files/Pods-muzic/Pods-muzic-resources.sh\"\n";
-			showEnvVarsInLog = 0;
-		};
-<<<<<<< HEAD
-		4C40C46B0FB115CF8EE20239 /* [CP-User] [RNFB] Core Configuration */ = {
-=======
-		E17FE8812B64B54017FA8CEF /* [CP] Check Pods Manifest.lock */ = {
->>>>>>> 7a58361b
-			isa = PBXShellScriptBuildPhase;
-			buildActionMask = 2147483647;
-			files = (
-			);
-			inputPaths = (
-				"$(BUILT_PRODUCTS_DIR)/$(INFOPLIST_PATH)",
-			);
-			name = "[CP-User] [RNFB] Core Configuration";
-			runOnlyForDeploymentPostprocessing = 0;
-			shellPath = /bin/sh;
-			shellScript = "#!/usr/bin/env bash\n#\n# Copyright (c) 2016-present Invertase Limited & Contributors\n#\n# Licensed under the Apache License, Version 2.0 (the \"License\");\n# you may not use this library except in compliance with the License.\n# You may obtain a copy of the License at\n#\n#   http://www.apache.org/licenses/LICENSE-2.0\n#\n# Unless required by applicable law or agreed to in writing, software\n# distributed under the License is distributed on an \"AS IS\" BASIS,\n# WITHOUT WARRANTIES OR CONDITIONS OF ANY KIND, either express or implied.\n# See the License for the specific language governing permissions and\n# limitations under the License.\n#\n\n##########################################################################\n##########################################################################\n#\n#  NOTE THAT IF YOU CHANGE THIS FILE YOU MUST RUN pod install AFTERWARDS\n#\n#  This file is installed as an Xcode build script in the project file\n#  by cocoapods, and you will not see your changes until you pod install\n#\n##########################################################################\n##########################################################################\n\nset -e\n\n_MAX_LOOKUPS=2;\n_SEARCH_RESULT=''\n_RN_ROOT_EXISTS=''\n_CURRENT_LOOKUPS=1\n_JSON_ROOT=\"'react-native'\"\n_JSON_FILE_NAME='firebase.json'\n_JSON_OUTPUT_BASE64='e30=' # { }\n_CURRENT_SEARCH_DIR=${PROJECT_DIR}\n_PLIST_BUDDY=/usr/libexec/PlistBuddy\n_TARGET_PLIST=\"${BUILT_PRODUCTS_DIR}/${INFOPLIST_PATH}\"\n_DSYM_PLIST=\"${DWARF_DSYM_FOLDER_PATH}/${DWARF_DSYM_FILE_NAME}/Contents/Info.plist\"\n\n# plist arrays\n_PLIST_ENTRY_KEYS=()\n_PLIST_ENTRY_TYPES=()\n_PLIST_ENTRY_VALUES=()\n\nfunction setPlistValue {\n  echo \"info:      setting plist entry '$1' of type '$2' in file '$4'\"\n  ${_PLIST_BUDDY} -c \"Add :$1 $2 '$3'\" $4 || echo \"info:      '$1' already exists\"\n}\n\nfunction getFirebaseJsonKeyValue () {\n  if [[ ${_RN_ROOT_EXISTS} ]]; then\n    ruby -Ku -e \"require 'rubygems';require 'json'; output=JSON.parse('$1'); puts output[$_JSON_ROOT]['$2']\"\n  else\n    echo \"\"\n  fi;\n}\n\nfunction jsonBoolToYesNo () {\n  if [[ $1 == \"false\" ]]; then\n    echo \"NO\"\n  elif [[ $1 == \"true\" ]]; then\n    echo \"YES\"\n  else echo \"NO\"\n  fi\n}\n\necho \"info: -> RNFB build script started\"\necho \"info: 1) Locating ${_JSON_FILE_NAME} file:\"\n\nif [[ -z ${_CURRENT_SEARCH_DIR} ]]; then\n  _CURRENT_SEARCH_DIR=$(pwd)\nfi;\n\nwhile true; do\n  _CURRENT_SEARCH_DIR=$(dirname \"$_CURRENT_SEARCH_DIR\")\n  if [[ \"$_CURRENT_SEARCH_DIR\" == \"/\" ]] || [[ ${_CURRENT_LOOKUPS} -gt ${_MAX_LOOKUPS} ]]; then break; fi;\n  echo \"info:      ($_CURRENT_LOOKUPS of $_MAX_LOOKUPS) Searching in '$_CURRENT_SEARCH_DIR' for a ${_JSON_FILE_NAME} file.\"\n  _SEARCH_RESULT=$(find \"$_CURRENT_SEARCH_DIR\" -maxdepth 2 -name ${_JSON_FILE_NAME} -print | /usr/bin/head -n 1)\n  if [[ ${_SEARCH_RESULT} ]]; then\n    echo \"info:      ${_JSON_FILE_NAME} found at $_SEARCH_RESULT\"\n    break;\n  fi;\n  _CURRENT_LOOKUPS=$((_CURRENT_LOOKUPS+1))\ndone\n\nif [[ ${_SEARCH_RESULT} ]]; then\n  _JSON_OUTPUT_RAW=$(cat \"${_SEARCH_RESULT}\")\n  _RN_ROOT_EXISTS=$(ruby -Ku -e \"require 'rubygems';require 'json'; output=JSON.parse('$_JSON_OUTPUT_RAW'); puts output[$_JSON_ROOT]\" || echo '')\n\n  if [[ ${_RN_ROOT_EXISTS} ]]; then\n    if ! python3 --version >/dev/null 2>&1; then echo \"python3 not found, firebase.json file processing error.\" && exit 1; fi\n    _JSON_OUTPUT_BASE64=$(python3 -c 'import json,sys,base64;print(base64.b64encode(bytes(json.dumps(json.loads(open('\"'${_SEARCH_RESULT}'\"', '\"'rb'\"').read())['${_JSON_ROOT}']), '\"'utf-8'\"')).decode())' || echo \"e30=\")\n  fi\n\n  _PLIST_ENTRY_KEYS+=(\"firebase_json_raw\")\n  _PLIST_ENTRY_TYPES+=(\"string\")\n  _PLIST_ENTRY_VALUES+=(\"$_JSON_OUTPUT_BASE64\")\n\n  # config.app_data_collection_default_enabled\n  _APP_DATA_COLLECTION_ENABLED=$(getFirebaseJsonKeyValue \"$_JSON_OUTPUT_RAW\" \"app_data_collection_default_enabled\")\n  if [[ $_APP_DATA_COLLECTION_ENABLED ]]; then\n    _PLIST_ENTRY_KEYS+=(\"FirebaseDataCollectionDefaultEnabled\")\n    _PLIST_ENTRY_TYPES+=(\"bool\")\n    _PLIST_ENTRY_VALUES+=(\"$(jsonBoolToYesNo \"$_APP_DATA_COLLECTION_ENABLED\")\")\n  fi\n\n  # config.analytics_auto_collection_enabled\n  _ANALYTICS_AUTO_COLLECTION=$(getFirebaseJsonKeyValue \"$_JSON_OUTPUT_RAW\" \"analytics_auto_collection_enabled\")\n  if [[ $_ANALYTICS_AUTO_COLLECTION ]]; then\n    _PLIST_ENTRY_KEYS+=(\"FIREBASE_ANALYTICS_COLLECTION_ENABLED\")\n    _PLIST_ENTRY_TYPES+=(\"bool\")\n    _PLIST_ENTRY_VALUES+=(\"$(jsonBoolToYesNo \"$_ANALYTICS_AUTO_COLLECTION\")\")\n  fi\n\n  # config.analytics_collection_deactivated\n  _ANALYTICS_DEACTIVATED=$(getFirebaseJsonKeyValue \"$_JSON_OUTPUT_RAW\" \"analytics_collection_deactivated\")\n  if [[ $_ANALYTICS_DEACTIVATED ]]; then\n    _PLIST_ENTRY_KEYS+=(\"FIREBASE_ANALYTICS_COLLECTION_DEACTIVATED\")\n    _PLIST_ENTRY_TYPES+=(\"bool\")\n    _PLIST_ENTRY_VALUES+=(\"$(jsonBoolToYesNo \"$_ANALYTICS_DEACTIVATED\")\")\n  fi\n\n  # config.analytics_idfv_collection_enabled\n  _ANALYTICS_IDFV_COLLECTION=$(getFirebaseJsonKeyValue \"$_JSON_OUTPUT_RAW\" \"analytics_idfv_collection_enabled\")\n  if [[ $_ANALYTICS_IDFV_COLLECTION ]]; then\n    _PLIST_ENTRY_KEYS+=(\"GOOGLE_ANALYTICS_IDFV_COLLECTION_ENABLED\")\n    _PLIST_ENTRY_TYPES+=(\"bool\")\n    _PLIST_ENTRY_VALUES+=(\"$(jsonBoolToYesNo \"$_ANALYTICS_IDFV_COLLECTION\")\")\n  fi\n\n  # config.analytics_default_allow_analytics_storage\n  _ANALYTICS_STORAGE=$(getFirebaseJsonKeyValue \"$_JSON_OUTPUT_RAW\" \"analytics_default_allow_analytics_storage\")\n  if [[ $_ANALYTICS_STORAGE ]]; then\n    _PLIST_ENTRY_KEYS+=(\"GOOGLE_ANALYTICS_DEFAULT_ALLOW_ANALYTICS_STORAGE\")\n    _PLIST_ENTRY_TYPES+=(\"bool\")\n    _PLIST_ENTRY_VALUES+=(\"$(jsonBoolToYesNo \"$_ANALYTICS_STORAGE\")\")\n  fi\n\n  # config.analytics_default_allow_ad_storage\n  _ANALYTICS_AD_STORAGE=$(getFirebaseJsonKeyValue \"$_JSON_OUTPUT_RAW\" \"analytics_default_allow_ad_storage\")\n  if [[ $_ANALYTICS_AD_STORAGE ]]; then\n    _PLIST_ENTRY_KEYS+=(\"GOOGLE_ANALYTICS_DEFAULT_ALLOW_AD_STORAGE\")\n    _PLIST_ENTRY_TYPES+=(\"bool\")\n    _PLIST_ENTRY_VALUES+=(\"$(jsonBoolToYesNo \"$_ANALYTICS_AD_STORAGE\")\")\n  fi\n\n  # config.analytics_default_allow_ad_user_data\n  _ANALYTICS_AD_USER_DATA=$(getFirebaseJsonKeyValue \"$_JSON_OUTPUT_RAW\" \"analytics_default_allow_ad_user_data\")\n  if [[ $_ANALYTICS_AD_USER_DATA ]]; then\n    _PLIST_ENTRY_KEYS+=(\"GOOGLE_ANALYTICS_DEFAULT_ALLOW_AD_USER_DATA\")\n    _PLIST_ENTRY_TYPES+=(\"bool\")\n    _PLIST_ENTRY_VALUES+=(\"$(jsonBoolToYesNo \"$_ANALYTICS_AD_USER_DATA\")\")\n  fi\n\n  # config.analytics_default_allow_ad_personalization_signals\n  _ANALYTICS_PERSONALIZATION=$(getFirebaseJsonKeyValue \"$_JSON_OUTPUT_RAW\" \"analytics_default_allow_ad_personalization_signals\")\n  if [[ $_ANALYTICS_PERSONALIZATION ]]; then\n    _PLIST_ENTRY_KEYS+=(\"GOOGLE_ANALYTICS_DEFAULT_ALLOW_AD_PERSONALIZATION_SIGNALS\")\n    _PLIST_ENTRY_TYPES+=(\"bool\")\n    _PLIST_ENTRY_VALUES+=(\"$(jsonBoolToYesNo \"$_ANALYTICS_PERSONALIZATION\")\")\n  fi\n\n  # config.analytics_registration_with_ad_network_enabled\n  _ANALYTICS_REGISTRATION_WITH_AD_NETWORK=$(getFirebaseJsonKeyValue \"$_JSON_OUTPUT_RAW\" \"google_analytics_registration_with_ad_network_enabled\")\n  if [[ $_ANALYTICS_REGISTRATION_WITH_AD_NETWORK ]]; then\n    _PLIST_ENTRY_KEYS+=(\"GOOGLE_ANALYTICS_REGISTRATION_WITH_AD_NETWORK_ENABLED\")\n    _PLIST_ENTRY_TYPES+=(\"bool\")\n    _PLIST_ENTRY_VALUES+=(\"$(jsonBoolToYesNo \"$_ANALYTICS_REGISTRATION_WITH_AD_NETWORK\")\")\n  fi\n\n  # config.google_analytics_automatic_screen_reporting_enabled\n  _ANALYTICS_AUTO_SCREEN_REPORTING=$(getFirebaseJsonKeyValue \"$_JSON_OUTPUT_RAW\" \"google_analytics_automatic_screen_reporting_enabled\")\n  if [[ $_ANALYTICS_AUTO_SCREEN_REPORTING ]]; then\n    _PLIST_ENTRY_KEYS+=(\"FirebaseAutomaticScreenReportingEnabled\")\n    _PLIST_ENTRY_TYPES+=(\"bool\")\n    _PLIST_ENTRY_VALUES+=(\"$(jsonBoolToYesNo \"$_ANALYTICS_AUTO_SCREEN_REPORTING\")\")\n  fi\n\n  # config.perf_auto_collection_enabled\n  _PERF_AUTO_COLLECTION=$(getFirebaseJsonKeyValue \"$_JSON_OUTPUT_RAW\" \"perf_auto_collection_enabled\")\n  if [[ $_PERF_AUTO_COLLECTION ]]; then\n    _PLIST_ENTRY_KEYS+=(\"firebase_performance_collection_enabled\")\n    _PLIST_ENTRY_TYPES+=(\"bool\")\n    _PLIST_ENTRY_VALUES+=(\"$(jsonBoolToYesNo \"$_PERF_AUTO_COLLECTION\")\")\n  fi\n\n  # config.perf_collection_deactivated\n  _PERF_DEACTIVATED=$(getFirebaseJsonKeyValue \"$_JSON_OUTPUT_RAW\" \"perf_collection_deactivated\")\n  if [[ $_PERF_DEACTIVATED ]]; then\n    _PLIST_ENTRY_KEYS+=(\"firebase_performance_collection_deactivated\")\n    _PLIST_ENTRY_TYPES+=(\"bool\")\n    _PLIST_ENTRY_VALUES+=(\"$(jsonBoolToYesNo \"$_PERF_DEACTIVATED\")\")\n  fi\n\n  # config.messaging_auto_init_enabled\n  _MESSAGING_AUTO_INIT=$(getFirebaseJsonKeyValue \"$_JSON_OUTPUT_RAW\" \"messaging_auto_init_enabled\")\n  if [[ $_MESSAGING_AUTO_INIT ]]; then\n    _PLIST_ENTRY_KEYS+=(\"FirebaseMessagingAutoInitEnabled\")\n    _PLIST_ENTRY_TYPES+=(\"bool\")\n    _PLIST_ENTRY_VALUES+=(\"$(jsonBoolToYesNo \"$_MESSAGING_AUTO_INIT\")\")\n  fi\n\n  # config.in_app_messaging_auto_colllection_enabled\n  _FIAM_AUTO_INIT=$(getFirebaseJsonKeyValue \"$_JSON_OUTPUT_RAW\" \"in_app_messaging_auto_collection_enabled\")\n  if [[ $_FIAM_AUTO_INIT ]]; then\n    _PLIST_ENTRY_KEYS+=(\"FirebaseInAppMessagingAutomaticDataCollectionEnabled\")\n    _PLIST_ENTRY_TYPES+=(\"bool\")\n    _PLIST_ENTRY_VALUES+=(\"$(jsonBoolToYesNo \"$_FIAM_AUTO_INIT\")\")\n  fi\n\n  # config.app_check_token_auto_refresh\n  _APP_CHECK_TOKEN_AUTO_REFRESH=$(getFirebaseJsonKeyValue \"$_JSON_OUTPUT_RAW\" \"app_check_token_auto_refresh\")\n  if [[ $_APP_CHECK_TOKEN_AUTO_REFRESH ]]; then\n    _PLIST_ENTRY_KEYS+=(\"FirebaseAppCheckTokenAutoRefreshEnabled\")\n    _PLIST_ENTRY_TYPES+=(\"bool\")\n    _PLIST_ENTRY_VALUES+=(\"$(jsonBoolToYesNo \"$_APP_CHECK_TOKEN_AUTO_REFRESH\")\")\n  fi\n\n  # config.crashlytics_disable_auto_disabler - undocumented for now - mainly for debugging, document if becomes useful\n  _CRASHLYTICS_AUTO_DISABLE_ENABLED=$(getFirebaseJsonKeyValue \"$_JSON_OUTPUT_RAW\" \"crashlytics_disable_auto_disabler\")\n  if [[ $_CRASHLYTICS_AUTO_DISABLE_ENABLED == \"true\" ]]; then\n    echo \"Disabled Crashlytics auto disabler.\" # do nothing\n  else\n    _PLIST_ENTRY_KEYS+=(\"FirebaseCrashlyticsCollectionEnabled\")\n    _PLIST_ENTRY_TYPES+=(\"bool\")\n    _PLIST_ENTRY_VALUES+=(\"NO\")\n  fi\nelse\n  _PLIST_ENTRY_KEYS+=(\"firebase_json_raw\")\n  _PLIST_ENTRY_TYPES+=(\"string\")\n  _PLIST_ENTRY_VALUES+=(\"$_JSON_OUTPUT_BASE64\")\n  echo \"warning:   A firebase.json file was not found, whilst this file is optional it is recommended to include it to configure firebase services in React Native Firebase.\"\nfi;\n\necho \"info: 2) Injecting Info.plist entries: \"\n\n# Log out the keys we're adding\nfor i in \"${!_PLIST_ENTRY_KEYS[@]}\"; do\n  echo \"    ->  $i) ${_PLIST_ENTRY_KEYS[$i]}\" \"${_PLIST_ENTRY_TYPES[$i]}\" \"${_PLIST_ENTRY_VALUES[$i]}\"\ndone\n\nfor plist in \"${_TARGET_PLIST}\" \"${_DSYM_PLIST}\" ; do\n  if [[ -f \"${plist}\" ]]; then\n\n    # paths with spaces break the call to setPlistValue. temporarily modify\n    # the shell internal field separator variable (IFS), which normally\n    # includes spaces, to consist only of line breaks\n    oldifs=$IFS\n    IFS=\"\n\"\n\n    for i in \"${!_PLIST_ENTRY_KEYS[@]}\"; do\n      setPlistValue \"${_PLIST_ENTRY_KEYS[$i]}\" \"${_PLIST_ENTRY_TYPES[$i]}\" \"${_PLIST_ENTRY_VALUES[$i]}\" \"${plist}\"\n    done\n\n    # restore the original internal field separator value\n    IFS=$oldifs\n  else\n    echo \"warning:   A Info.plist build output file was not found (${plist})\"\n  fi\ndone\n\necho \"info: <- RNFB build script finished\"\n";
-		};
-<<<<<<< HEAD
-		74245A784F2DAE2809DB50E5 /* [CP] Embed Pods Frameworks */ = {
-			isa = PBXShellScriptBuildPhase;
-			buildActionMask = 2147483647;
-			files = (
-			);
-			inputFileListPaths = (
-				"${PODS_ROOT}/Target Support Files/Pods-muzic/Pods-muzic-frameworks-${CONFIGURATION}-input-files.xcfilelist",
-			);
-			name = "[CP] Embed Pods Frameworks";
-			outputFileListPaths = (
-				"${PODS_ROOT}/Target Support Files/Pods-muzic/Pods-muzic-frameworks-${CONFIGURATION}-output-files.xcfilelist",
-			);
-			runOnlyForDeploymentPostprocessing = 0;
-			shellPath = /bin/sh;
-			shellScript = "\"${PODS_ROOT}/Target Support Files/Pods-muzic/Pods-muzic-frameworks.sh\"\n";
-			showEnvVarsInLog = 0;
-		};
 		766351A9FC9ADB17C681EE8F /* [CP] Check Pods Manifest.lock */ = {
 			isa = PBXShellScriptBuildPhase;
 			buildActionMask = 2147483647;
@@ -324,8 +275,6 @@
 			shellScript = "diff \"${PODS_PODFILE_DIR_PATH}/Podfile.lock\" \"${PODS_ROOT}/Manifest.lock\" > /dev/null\nif [ $? != 0 ] ; then\n    # print error to STDERR\n    echo \"error: The sandbox is not in sync with the Podfile.lock. Run 'pod install' or update your CocoaPods installation.\" >&2\n    exit 1\nfi\n# This output is used by Xcode 'outputs' to avoid re-running this script phase.\necho \"SUCCESS\" > \"${SCRIPT_OUTPUT_FILE_0}\"\n";
 			showEnvVarsInLog = 0;
 		};
-=======
->>>>>>> 7a58361b
 /* End PBXShellScriptBuildPhase section */
 
 /* Begin PBXSourcesBuildPhase section */
@@ -342,11 +291,7 @@
 /* Begin XCBuildConfiguration section */
 		13B07F941A680F5B00A75B9A /* Debug */ = {
 			isa = XCBuildConfiguration;
-<<<<<<< HEAD
 			baseConfigurationReference = 70535783176B90A6C07103BC /* Pods-muzic.debug.xcconfig */;
-=======
-			baseConfigurationReference = BEC936CA487E6C3EFA2D6338 /* Pods-muzic.debug.xcconfig */;
->>>>>>> 7a58361b
 			buildSettings = {
 				ASSETCATALOG_COMPILER_APPICON_NAME = AppIcon;
 				CLANG_ENABLE_MODULES = YES;
@@ -383,11 +328,7 @@
 		};
 		13B07F951A680F5B00A75B9A /* Release */ = {
 			isa = XCBuildConfiguration;
-<<<<<<< HEAD
 			baseConfigurationReference = 5151DBFCB402BB18582E73FE /* Pods-muzic.release.xcconfig */;
-=======
-			baseConfigurationReference = 6B5480039F1B62B3D34612D5 /* Pods-muzic.release.xcconfig */;
->>>>>>> 7a58361b
 			buildSettings = {
 				ASSETCATALOG_COMPILER_APPICON_NAME = AppIcon;
 				CLANG_ENABLE_MODULES = YES;
