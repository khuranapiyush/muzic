/* eslint-disable react-native/no-inline-styles */
import {createBottomTabNavigator} from '@react-navigation/bottom-tabs';
import React, {useMemo, useCallback} from 'react';
import {
  Image,
  StyleSheet,
  Text,
  Platform,
  TouchableOpacity,
} from 'react-native';
import {useSelector} from 'react-redux';
import CustomHeader from '../components/common/Header';
import appImages from '../resource/images';
import CView from '../components/common/core/View';

// Import screens directly instead of using lazy loading
import Home from '../screens/Home/Home.screen';
import AIGenerator from '../components/feature/aiAgent/AIGenerator/AIGenerator';
import CoverCreationScreen from '../components/feature/aiAgent/AIGenerator/AiCover';
import LibraryScreen from '../components/feature/library';

const Tab = createBottomTabNavigator();

// Pre-define constants to avoid recreating objects in render cycles
const ICON_TINT_COLORS = {
  active: '#000',
  inactive: '#A5A5A5',
};

// Optimize the tab icon component with stricter memoization
const TabIcon = React.memo(
  ({iconSource, focused}) => (
    <CView
      style={[
        styles.iconContainer,
        focused ? styles.focusedIcon : styles.unfocusedIcon,
      ]}>
      <Image
        source={iconSource}
        style={[
          styles.iconImage,
          {
            tintColor: focused
              ? ICON_TINT_COLORS.active
              : ICON_TINT_COLORS.inactive,
          },
        ]}
        resizeMode="contain"
      />
    </CView>
  ),
  (prevProps, nextProps) =>
    prevProps.iconSource === nextProps.iconSource &&
    prevProps.focused === nextProps.focused,
);

// Optimize the tab label component with stricter memoization
const TabLabel = React.memo(
  ({label, focused}) => (
    <Text
      style={[
        styles.tabLabel,
        focused ? styles.focusedLabel : styles.unfocusedLabel,
      ]}>
      {label}
    </Text>
  ),
  (prevProps, nextProps) =>
    prevProps.label === nextProps.label &&
    prevProps.focused === nextProps.focused,
);

// Create constant styles outside the component to prevent recreating them
const hiddenTabBarStyle = {display: 'none'};

const HomeStackNavigator = () => {
  const {isFullScreen: isPlayerFullScreen} = useSelector(state => state.player);

  // Memoize base screen options to avoid recalculation
  const baseScreenOptions = useMemo(
    () => ({
      tabBarStyle: {
        height: 80,
        paddingBottom: 10,
        paddingTop: 20,
        backgroundColor: '#000',
        borderTopWidth: 1,
        borderColor: '#FFB680',
        elevation: 0,
        shadowOpacity: 0,
      },
      headerShown: false,
      header: props => <CustomHeader {...props} />,
      tabBarActiveTintColor: '#FFD5A9',
      tabBarInactiveTintColor: '#A5A5A5',
      lazy: true,
      detachInactiveScreens: true,
      tabBarHideOnKeyboard: true, // Hide when keyboard is visible
      // Remove touch animation
      tabBarButton: props => (
        <TouchableOpacity {...props} activeOpacity={1} style={props.style} />
      ),
      // Optimize transition animations
      ...(Platform.OS === 'android' && {
        animationEnabled: false,
      }),
    }),
    [],
  );

  // Optimize tab options creation with proper memoization
  const createTabOptions = useCallback(
    (icon, label) => ({
      headerShown: true,
      tabBarIcon: ({focused}) => (
        <TabIcon iconSource={icon} focused={focused} />
      ),
      tabBarLabel: ({focused}) => <TabLabel label={label} focused={focused} />,
    }),
    [],
  );

  // Memoize player-dependent options
  const playerDependentOptions = useMemo(
    () => ({
      headerShown: !isPlayerFullScreen,
      tabBarStyle: isPlayerFullScreen
        ? hiddenTabBarStyle
        : baseScreenOptions.tabBarStyle,
    }),
    [isPlayerFullScreen, baseScreenOptions.tabBarStyle],
  );

  // Create individual tab options with minimal dependencies
  const discoverTabOptions = useMemo(
    () => ({
      ...playerDependentOptions,
      tabBarIcon: ({focused}) => (
        <TabIcon iconSource={appImages.discoverIcon} focused={focused} />
      ),
      tabBarLabel: ({focused}) => (
        <TabLabel label="Discover" focused={focused} />
      ),
    }),
    [playerDependentOptions],
  );

  const libraryTabOptions = useMemo(
    () => ({
      ...playerDependentOptions,
      tabBarIcon: ({focused}) => (
        <TabIcon iconSource={appImages.libraryIcon} focused={focused} />
      ),
      tabBarLabel: ({focused}) => (
        <TabLabel label="Library" focused={focused} />
      ),
    }),
    [playerDependentOptions],
  );

  // Memoize create tab options
  const createOptions = useMemo(
    () => createTabOptions(appImages.createIcon, 'Create'),
    [createTabOptions],
  );

  // Memoize AI cover tab options
  const aiCoverOptions = useMemo(
    () => createTabOptions(appImages.aiCoverIcon, 'AI Cover'),
    [createTabOptions],
  );

  return (
    <Tab.Navigator
      screenOptions={baseScreenOptions}
      backBehavior="initialRoute">
      <Tab.Screen
        name="Create"
        component={AIGenerator}
        options={createOptions}
      />
      <Tab.Screen
        name="Discover"
        component={Home}
        options={discoverTabOptions}
      />
      <Tab.Screen
        name="AI Cover"
        component={CoverCreationScreen}
        options={aiCoverOptions}
      />
      <Tab.Screen
<<<<<<< HEAD
        name={'Library'}
=======
        name="Library"
>>>>>>> 7302368a
        component={LibraryScreen}
        options={libraryTabOptions}
      />
    </Tab.Navigator>
  );
};

// Optimize styles with StyleSheet.create for better performance
const styles = StyleSheet.create({
  iconContainer: {
    width: 40,
    height: 40,
    justifyContent: 'center',
    alignItems: 'center',
    borderRadius: 20,
    overflow: 'hidden',
    marginBottom: 15,
  },
  focusedIcon: {
    backgroundColor: '#FFD5A9',
  },
  unfocusedIcon: {
    backgroundColor: '#1E1E1E',
  },
  iconImage: {
    width: 22,
    height: 22,
  },
  tabLabel: {
    fontSize: 12,
    fontFamily: 'Nohemi',
    textAlign: 'center',
    fontWeight: '400',
    lineHeight: 14.4,
    letterSpacing: 0.24,
    marginTop: 4,
  },
  focusedLabel: {
    color: '#FFD5A9',
    fontWeight: '600',
  },
  unfocusedLabel: {
    color: '#A5A5A5',
  },
});

export default React.memo(HomeStackNavigator);<|MERGE_RESOLUTION|>--- conflicted
+++ resolved
@@ -190,11 +190,7 @@
         options={aiCoverOptions}
       />
       <Tab.Screen
-<<<<<<< HEAD
-        name={'Library'}
-=======
         name="Library"
->>>>>>> 7302368a
         component={LibraryScreen}
         options={libraryTabOptions}
       />
